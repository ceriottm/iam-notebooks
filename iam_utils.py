import numpy as np
import matplotlib as mpl
import json
import os
import sys
import matplotlib.pyplot as plt
from collections.abc import Iterable
from IPython.display import clear_output
from ipywidgets import (Output, FloatSlider, IntSlider,
                        Box, HBox, VBox, Layout, Checkbox, Dropdown,
                        Button, HTML, Text, Label)
import traitlets
import re
from datetime import datetime

global_variable = 1.0
DATETIME_FORMAT = "%Y%m%dT%H%M%S"
DATETIME_FORMAT_REGEX = "\d\d\d\d\d\d\d\dT\d\d\d\d\d\d"

def float_make_canonical(key, default, minval=None, maxval=None, step=None, desc=None, slargs=None, *args):
    # gets the (possibly incomplete) options for a float value, and completes as needed
    if minval is None:
        minval = min(default, 0)
    if maxval is None:
        maxval = max(default, 100)
    if step is None:
        step = (maxval-minval)/100
    if desc is None:
        desc = key
    if slargs is None:
        slargs = {}
    if len(args)>0:
        raise ValueError("Too many options for a float parameter")
    return default, minval, maxval, step, desc, slargs

def int_make_canonical(key, default, minval=None, maxval=None, step=None, desc=None, slargs=None, *args):
    # gets the (possibly incomplete) options for a int value, and completes as needed    
    if minval is None:
        minval = min(default, 0)
    if maxval is None:
        maxval = max(default, 10)
    if step is None:
        step = 1
    if desc is None:
        desc = key
    if slargs is None:
        slargs = {}        
    if len(args)>0:
        raise ValueError("Too many options for a int parameter")
    if type(minval) is not int or  type(maxval) is not int or type(step) is not int:
        raise ValueError("Float option for an int parameter")
    return default, minval, maxval, step, desc, slargs

def bool_make_canonical(key, default, desc=None, slargs=None, *args):
    # gets the (possibly incomplete) options for a bool value, and completes as needed
    if desc is None:
        desc = key
    if slargs is None:
        slargs = {}        
    if len(args)>0:
        raise ValueError("Too many options for a bool parameter")
    return default, desc, slargs

def str_make_canonical(key, default, options, desc=None, slargs=None):
    if desc is None:
        desc = key
    if slargs is None:
        slargs = {}        
    if not(all([type(option) is str for option in options])):
        raise ValueError("Non-str in options")
    return default, desc, options, slargs 


class WidgetParbox(VBox):
    """ Parameter box widget.
        
        Creates a container that manipulates several parameters at the same time, and that can be
        linked to another object to trigger its update whenever any of the parameters is changed.
        
        Parameters
        ----------
        kwargs: dict
            The widget can be initialized with a list of named parameters, that correspond to the names of 
            the variables it controls. Each can be initialized with a tuple 
            `(initial value, [min, max, step], [label])`
            The type of `initial_value` determines the control shown:
            float: FloatSlider
            ool: Checkbox
            TODO: add more
            Alternatively, one can pass any control widget that contains a value, e.g.
            `parameter = FloatSlider( ... )`
        onchange: function (default: None)
            If set, calls this function whenever the parameters are changed. Updates can be monitored
            also from outside, by observing the widget.
        continuous_update: bool (default: False)
            Whether to trigger an update when sliders are moved around or only when mouse is released

        Attributes
        ----------
        value: dict
            Dictionary containing parameter = value pairs, that is dynamically linked to the controls
        
        Examples
        --------
        >>> parbox = ParameterBox( par_1 = (0.1, 0, 1, 0.01, "parameter 1"), 
                                   par_2 = (True, "parameter 2) )
        >>> parbox.value
        { par_1 : 0.1, par_2 : True }        
        
        >>> def update(change={'type':'change'}):
                print(parbox.value['par_1'])
            parbox.observe(update)
        
    """
    
    value = traitlets.Dict({}, sync=True)
    
    def __init__(self, onchange=None, continuous_update=False, **kwargs):
        self._controls = {}
        for k, v in kwargs.items():
            if k == "onchange":
                continue
            if type(v) is tuple:
                if type(v[0]) is float:
                    val, min, max, step, desc, slargs = float_make_canonical(k, *v)
                    self._controls[k] = FloatSlider( value=val, min=min, max=max, step=step,
                                                    description=desc, continuous_update=continuous_update,
                                                    style={'description_width': 'initial'}, 
                                                    layout=Layout(width='50%', min_width='5in'),
                                                    **slargs)   
                elif type(v[0]) is int:
                    val, min, max, step, desc, slargs = int_make_canonical(k, *v)                    
                    self._controls[k] = IntSlider( value=val, min=min, max=max, step=step,
                                                    description=desc, continuous_update=continuous_update, 
                                                    style={'description_width': 'initial'}, 
                                                    layout=Layout(width='50%', min_width='5in'),
                                                    **slargs)   
                elif type(v[0]) is bool:
                    val, desc, slargs = bool_make_canonical(k, *v)
                    self._controls[k] = Checkbox(value = val, description=desc, continuous_update=continuous_update, 
                                                  style={'description_width': 'initial'}, 
                                                  layout=Layout(width='50%', min_width='5in'),
                                                  **slargs
                                                )
                elif type(v[0]) is str:
                    val, desc, options, slargs = str_make_canonical(k, *v)
                    self._controls[k] = Dropdown(
                        options=options,
                        value=val,
                        description=desc,
                        disabled=False,
                        style={'description_width': 'initial'}, 
                        layout=Layout(width='50%', min_width='5in')
                    )
                else:
                    raise ValueError("Unsupported parameter type")
            else:
                # assumes an explicit control has been passed
                self._controls[k] = v

        super(WidgetParbox, self).__init__()
        self.children =[control for control in self._controls.values()]
        
        # links changes to the controls to the value dict
        for k in self._controls:
            self._controls[k].observe(self._parameter_handler(k), 'value')
            self.value[k] = self._controls[k].value
        if onchange is not None:
            self.observe(onchange)
        
    def _parameter_handler(self, k):
        def _update_parameter(change):
            # traitlets.Dict cannot track updates, only assignment
            dict_copy = self.value.copy()
            dict_copy[k] = self._controls[k].value
            self.value = dict_copy
        return _update_parameter            
            
class WidgetPlot(VBox):
    """ Matplotlib interactive plot widget
    
    Creates a standard plot widget that takes a plotting function, and a parameter widget
    and returns an interactive plot generated by calling the plotter with the specified parameters. 
                
    Parameters
    ----------
    plotter: function    
        A function that takes an Axes object, and a list of named parameters, and populates the ax
        with a drawing generated based on the parameters
        
    parbox: WidgetParbox
        A WidgetParbox widget containing the parameters for manipulating the plot
    
    fixed_args: dict
        Parameters that are passed to plotter() without being associated to an interactive widgtet        
    """
    
    def __init__(self, plotter, parbox=None, fixed_args={}, fig_ax = None):
        
        self._args = fixed_args
        self._pars = parbox
        self._plotter = plotter
        self._plot = Output()
        
        if self._pars is not None:
            super(WidgetPlot, self).__init__([self._pars, self._plot])
        else:
            super(WidgetPlot, self).__init__([self._plot])
        
        with self._plot:                               
            if fig_ax is not None:
                self._fig, self._ax = fig_ax
            else:
                self._fig, self._ax = plt.subplots(1, 1, figsize=(4,3), tight_layout=True)                
            self._fig.canvas.toolbar_visible = True            
            self._fig.canvas.header_visible = False
            self._fig.canvas.footer_visible = False                            
            plt.show(self._fig.canvas)        
                
        if self._pars is not None:
            self._pars.observe(self.update)
        self.update()                    
            
    def update(self, change={'type': 'change'}):
        if isinstance(self._ax, Iterable):
            axes = self._ax
        else:
            axes = [self._ax]
        for ax in axes:
            if ax.has_data() or len(ax.artists)>0:
                ax.clear()

        if self._pars is not None:
            self._plotter(self._ax, **self._pars.value, **self._args)
        else:
            self._plotter(self._ax, **self._args)        
        
class WidgetCodeCheck(VBox):
    def __init__(self, wci, ref_values, demo=None, ref_match=np.allclose):        
        
        self._wci = wci
        self._demo = demo
        if demo is not None:
            if len(ref_values) == 0:
                self._button = Button(description="Update")
            else:
                self._button = Button(description="Check & update")
        else:
            self._button = Button(description="Check")
            
        self._button.on_click(self.update)
        self._validation_text = HTML(value="")
        self._ref_values = ref_values
        self._ref_match = ref_match
        
        self._err = Output(layout=Layout(width='100%', height='100%'))
        super(WidgetCodeCheck, self).__init__([wci, 
                                               HBox([self._button, self._validation_text],
                                                    layout=Layout(align_items='center')),
                                               self._err
                                              ])
        
        if demo is not None:
            if isinstance(demo, Iterable):
                self.children += demo
            else:
                self.children += (demo,)
 
    def check(self):
        self._err.clear_output()
        # do nothing if asked nothing
        if len(self._ref_values) == 0:
            return 
        nfail = 0
        f_error = False
        with self._err:
            import sys
            orig_stdout = sys.stdout
            try:
                user_fun = self._wci.get_function_object()
                if isinstance(self._ref_values, dict):
                    iterator = self._ref_values.items()
                else:
                    iterator = self._ref_values
                for x, y in iterator:
                    sys.stdout = open(os.devnull, 'w')
                    out = user_fun(*x)
                    sys.stdout = orig_stdout
                    if not self._ref_match(y, out):
                        nfail += 1
            except Exception as e:
                sys.stdout = orig_stdout
                nfail = len(self._ref_values)
                f_error = True
                # because some errors in code widgets do not print the
                # traceback correctly, we print the last step manually
                tb = sys.exc_info()[2]
                while not(tb.tb_next is None):
                    tb = tb.tb_next
                if (tb.tb_frame.f_code.co_name == self._wci.function_name):
                    # index = line-1
                    line_number = tb.tb_lineno-1
                    code = (self._wci.function_name +
                            '"""\n' + self._wci.docstring + '"""\n' +
                            self._wci.function_body).splitlines()
                    error = f"<widget_code_input.widget_code_input in {self._wci.function_name}({self._wci.function_parameters})\n"
                    for i in range(max(0, line_number-2), min(len(code), line_number+3)):
                        if i == line_number:
                            error += f"----> {i} {code[i]}\n"
                        else:
                            error += f"      {i} {code[i]}\n"
                    e.args = (str(e.args[0]) + "\n\n" + error,)
                raise e

        self._validation_text.value = "&nbsp;"*4
        if nfail==0:
            self._validation_text.value += f"<span style='color:green'> All tests passed!</style>"
        else:
            self._validation_text.value += f"   {nfail} out of {len(self._ref_values)} tests failed."
        return f_error

    def update(self, change={'type': 'change'}):        
        if self.check() is True:
            # don't trigger further errors if the check failed
            return
        if self._demo is not None:
            demos = self._demo
            if not(isinstance(demos, Iterable)):
                demos = [demos]
            for demo in demos:
                if hasattr(demo, 'update'):
                    demo.update()

class WidgetUpdater(Output):
    """Mini-wrapper to provide an output space that gets updated by calling a function, 
    e.g. to print some output or reload a widget. """
    
    def __init__(self, updater, **kwargs):
        self._updater = updater
        super(WidgetUpdater, self).__init__(**kwargs)
        
    def update(self, *args):
        self.clear_output()
        with self:
            self._updater()       

class WidgetDataDumper(VBox):
    """
    A widget to enter the name of the learner, and to save the state of selected  
    widgets to a .json file, and load them back afterwards.    
    """
    def _clear_output(self):
        self._output.clear_output()

    def _save_all(self, change=""):
        self._clear_output()
        js = dict()
        for f_id, f_val in self._fields.items():
            js[f_id] = getattr(f_val[0], f_val[1])

        time_stamp = datetime.now().strftime(DATETIME_FORMAT)
        jsname = self._prefix+"-"+self._sname.value.replace(" ","")+".json"
        if os.path.exists(jsname):
            bupname = self._prefix+"-"+self._sname.value.replace(" ","")+"-backup_"+time_stamp+".json"
            with self._output:
                print(f"File {jsname} already exists.\nRenaming to {bupname}.")
            os.rename(jsname, bupname)
        
        json.dump(js, open(jsname, "w"))
        with self._output:
            print(f"Succesfully saved answers to {jsname}")
        
    def _load_all(self, change=""):
        self._clear_output()
        base_filename = self._prefix+"-"+self._sname.value.replace(" ","")
<<<<<<< HEAD
        file_with_timestamp = re.compile(f'{DATETIME_FORMAT_REGEX}').match(base_filename.split("-")[-1])
        if (file_with_timestamp):
            jsname = base_filename + '.json'
            if not(os.path.exists(jsname)):
                with self._output:
                    raise FileNotFoundError(f"Solution file {jsname}.json not found")
                return
        else:
=======
        jsname = base_filename + '.json'
        if not(os.path.exists(jsname)):
>>>>>>> 3d4b3eb1
            with self._output:
                raise FileNotFoundError(f"Solution file {jsname}.json not found")
            return
        
        js = json.load(open(jsname, "r"))
        for f_id, f_val in js.items():
            if not f_id in self._fields:
                with self._output:
                    raise ValueError(f"Field ID {f_id} in the data dump is not registered.")
            setattr(self._fields[f_id][0], self._fields[f_id][1], f_val)
        with self._output:
            print(f"Succesfully loaded file {jsname}")

    def __init__(self, prefix="dump"):
        self._prefix = prefix

        self._bsave = Button(description="Save all")
        self._bload = Button(description="Load all")
        self._sname = Text(description="Name")
        self._bsave.on_click(self._save_all)
        self._bload.on_click(self._load_all)
        self._fields = {}
        self._output_label = Label()
        self._output = Output(layout=Layout(width='100%', height='100%'))
        super(WidgetDataDumper, self).__init__(
                [HBox([self._sname, self._bsave, self._bload]), self._output])
        
    def register_field(self, field_id, widget, trait):
        self._fields[field_id] = (widget, trait)<|MERGE_RESOLUTION|>--- conflicted
+++ resolved
@@ -373,19 +373,8 @@
     def _load_all(self, change=""):
         self._clear_output()
         base_filename = self._prefix+"-"+self._sname.value.replace(" ","")
-<<<<<<< HEAD
-        file_with_timestamp = re.compile(f'{DATETIME_FORMAT_REGEX}').match(base_filename.split("-")[-1])
-        if (file_with_timestamp):
-            jsname = base_filename + '.json'
-            if not(os.path.exists(jsname)):
-                with self._output:
-                    raise FileNotFoundError(f"Solution file {jsname}.json not found")
-                return
-        else:
-=======
         jsname = base_filename + '.json'
         if not(os.path.exists(jsname)):
->>>>>>> 3d4b3eb1
             with self._output:
                 raise FileNotFoundError(f"Solution file {jsname}.json not found")
             return
